--- conflicted
+++ resolved
@@ -101,6 +101,10 @@
 
 def _list_dir(path: str) -> List[str]:
   return tf.io.gfile.listdir(path)
+
+
+
+
 @utils.memoize()
 def _checksum_paths() -> Dict[str, str]:
   """Returns dict {'dataset_name': 'path/to/checksums/file'}."""
@@ -133,13 +137,7 @@
   raise AssertionError(msg)
 
 
-<<<<<<< HEAD
 def _get_url_infos(checksums_path: str) -> Dict[str, UrlInfo]:
-=======
-def _read_file(path):
-  return tf.io.gfile.GFile(path).read()
-def _get_sizes_checksums(checksums_path):
->>>>>>> 6a5154f7
   """Returns {URL: (size, checksum)}s stored within file at given path."""
   with tf.io.gfile.GFile(checksums_path) as f:
     content = f.read()
